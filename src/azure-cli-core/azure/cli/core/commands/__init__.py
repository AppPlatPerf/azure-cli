# --------------------------------------------------------------------------------------------
# Copyright (c) Microsoft Corporation. All rights reserved.
# Licensed under the MIT License. See License.txt in the project root for license information.
# --------------------------------------------------------------------------------------------

from __future__ import print_function

import datetime
import json
import logging as logs
import os
import sys
import time
import copy
from importlib import import_module
import six

from knack.arguments import CLICommandArgument
from knack.commands import CLICommand, CommandGroup
from knack.deprecation import ImplicitDeprecated, resolve_deprecate_info
from knack.invocation import CommandInvoker
from knack.log import get_logger
from knack.util import CLIError, CommandResultItem, todict
from knack.events import EVENT_INVOKER_TRANSFORM_RESULT

# pylint: disable=unused-import
from azure.cli.core.commands.constants import (
    BLACKLISTED_MODS, DEFAULT_QUERY_TIME_RANGE, CLI_COMMON_KWARGS, CLI_COMMAND_KWARGS, CLI_PARAM_KWARGS,
    CLI_POSITIONAL_PARAM_KWARGS, CONFIRM_PARAM_NAME)
from azure.cli.core.commands.parameters import (
    AzArgumentContext, patch_arg_make_required, patch_arg_make_optional)
from azure.cli.core.extension import get_extension
from azure.cli.core.util import get_command_type_kwarg, read_file_content, get_arg_list, poller_classes
import azure.cli.core.telemetry as telemetry

logger = get_logger(__name__)


def _explode_list_args(args):
    '''Iterate through each attribute member of args and create a copy with
    the IterateValues 'flattened' to only contain a single value

    Ex.
        { a1:'x', a2:IterateValue(['y', 'z']) } => [{ a1:'x', a2:'y'),{ a1:'x', a2:'z'}]
    '''
    from azure.cli.core.commands.validators import IterateValue
    import argparse
    list_args = {argname: argvalue for argname, argvalue in vars(args).items()
                 if isinstance(argvalue, IterateValue)}
    if not list_args:
        yield args
    else:
        values = list(zip(*list_args.values()))
        for key in list_args:
            delattr(args, key)

        for value in values:
            new_ns = argparse.Namespace(**vars(args))
            for key_index, key in enumerate(list_args.keys()):
                setattr(new_ns, key, value[key_index])
            yield new_ns


def _expand_file_prefixed_files(args):
    def _load_file(path):
        if path == '-':
            content = sys.stdin.read()
        else:
            content = read_file_content(os.path.expanduser(path), allow_binary=True)

        return content.rstrip(os.linesep)

    def _maybe_load_file(arg):
        ix = arg.find('@')
        if ix == -1:  # no @ found
            return arg

        poss_file = arg[ix + 1:]
        if not poss_file:  # if nothing after @ then it can't be a file
            return arg
        elif ix == 0:
            try:
                return _load_file(poss_file)
            except IOError:
                logger.debug("Failed to load @'%s', assume not a file", arg)
                return arg

        # if @ not at the start it can't be a file
        return arg

    def _expand_file_prefix(arg):
        arg_split = arg.split('=', 1)
        try:
            return '='.join([arg_split[0], _maybe_load_file(arg_split[1])])
        except IndexError:
            return _maybe_load_file(arg_split[0])

    return list([_expand_file_prefix(arg) for arg in args])


def _pre_command_table_create(cli_ctx, args):
    cli_ctx.refresh_request_id()
    return _expand_file_prefixed_files(args)


class AzCliCommand(CLICommand):

    def __init__(self, loader, name, handler, description=None, table_transformer=None,
                 arguments_loader=None, description_loader=None,
                 formatter_class=None, deprecate_info=None, validator=None, **kwargs):
        super(AzCliCommand, self).__init__(loader.cli_ctx, name, handler, description=description,
                                           table_transformer=table_transformer, arguments_loader=arguments_loader,
                                           description_loader=description_loader, formatter_class=formatter_class,
                                           deprecate_info=deprecate_info, validator=validator, **kwargs)
        self.loader = loader
        self.command_source = None
        self.no_wait_param = kwargs.get('no_wait_param', None)
        self.supports_no_wait = kwargs.get('supports_no_wait', False)
        self.exception_handler = kwargs.get('exception_handler', None)
        self.confirmation = kwargs.get('confirmation', False)
        self.command_kwargs = kwargs

    def _resolve_default_value_from_cfg_file(self, arg, overrides):
        from azure.cli.core._config import DEFAULTS_SECTION
        from azure.cli.core.commands.validators import DefaultStr

        if not hasattr(arg.type, 'required_tooling'):
            required = arg.type.settings.get('required', False)
            setattr(arg.type, 'required_tooling', required)
        if 'configured_default' in overrides.settings:
            def_config = overrides.settings.pop('configured_default', None)
            setattr(arg.type, 'default_name_tooling', def_config)
            # same blunt mechanism like we handled id-parts, for create command, no name default
            if self.name.split()[-1] == 'create' and overrides.settings.get('metavar', None) == 'NAME':
                return
            config_value = self.cli_ctx.config.get(DEFAULTS_SECTION, def_config, None)
            if config_value:
                logger.info("Configured default '%s' for arg %s", config_value, arg.name)
                overrides.settings['default'] = DefaultStr(config_value)
                overrides.settings['required'] = False

    def load_arguments(self):
        super(AzCliCommand, self).load_arguments()
        if self.arguments_loader:
            cmd_args = self.arguments_loader()
            if self.supports_no_wait or self.no_wait_param:
                if self.supports_no_wait:
                    no_wait_param_dest = 'no_wait'
                elif self.no_wait_param:
                    no_wait_param_dest = self.no_wait_param
                cmd_args.append(
                    (no_wait_param_dest,
                     CLICommandArgument(no_wait_param_dest, options_list=['--no-wait'], action='store_true',
                                        help='Do not wait for the long-running operation to finish.')))
            self.arguments.update(cmd_args)

    def update_argument(self, param_name, argtype):
        from azure.cli.core.commands.validators import DefaultStr, DefaultInt
        arg = self.arguments[param_name]
        self._resolve_default_value_from_cfg_file(arg, argtype)
        arg.type.update(other=argtype)
        arg_default = arg.type.settings.get('default', None)
        if isinstance(arg_default, str):
            arg_default = DefaultStr(arg_default)
        elif isinstance(arg_default, int):
            arg_default = DefaultInt(arg_default)
        if arg_default:
            arg.type.settings['default'] = arg_default

    def __call__(self, *args, **kwargs):
        return self.handler(*args, **kwargs)

    def _merge_kwargs(self, kwargs, base_kwargs=None):
        base = base_kwargs if base_kwargs is not None else getattr(self, 'command_kwargs')
        return _merge_kwargs(kwargs, base)

    def get_api_version(self, resource_type=None, operation_group=None):
        resource_type = resource_type or self.command_kwargs.get('resource_type', None)
        return self.loader.get_api_version(resource_type=resource_type, operation_group=operation_group)

    def supported_api_version(self, resource_type=None, min_api=None, max_api=None, operation_group=None):
        resource_type = resource_type or self.command_kwargs.get('resource_type', None)
        return self.loader.supported_api_version(resource_type=resource_type, min_api=min_api, max_api=max_api,
                                                 operation_group=operation_group)

    def get_models(self, *attr_args, **kwargs):
        resource_type = kwargs.get('resource_type', self.command_kwargs.get('resource_type', None))
        operation_group = kwargs.get('operation_group', self.command_kwargs.get('operation_group', None))
        return self.loader.get_sdk(*attr_args, resource_type=resource_type, mod='models',
                                   operation_group=operation_group)


# pylint: disable=too-few-public-methods
class AzCliCommandInvoker(CommandInvoker):

    # pylint: disable=too-many-statements,too-many-locals,too-many-branches
    def execute(self, args):
        from knack.events import (EVENT_INVOKER_PRE_CMD_TBL_CREATE, EVENT_INVOKER_POST_CMD_TBL_CREATE,
                                  EVENT_INVOKER_CMD_TBL_LOADED, EVENT_INVOKER_PRE_PARSE_ARGS,
                                  EVENT_INVOKER_POST_PARSE_ARGS,
                                  EVENT_INVOKER_FILTER_RESULT)
        from azure.cli.core.commands.events import EVENT_INVOKER_PRE_CMD_TBL_TRUNCATE

        # TODO: Can't simply be invoked as an event because args are transformed
        args = _pre_command_table_create(self.cli_ctx, args)

        self.cli_ctx.raise_event(EVENT_INVOKER_PRE_CMD_TBL_CREATE, args=args)
        self.commands_loader.load_command_table(args)
        self.cli_ctx.raise_event(EVENT_INVOKER_PRE_CMD_TBL_TRUNCATE,
                                 load_cmd_tbl_func=self.commands_loader.load_command_table, args=args)
        command = self._rudimentary_get_command(args)
        self.cli_ctx.invocation.data['command_string'] = command
        telemetry.set_raw_command_name(command)

        try:
            self.commands_loader.command_table = {command: self.commands_loader.command_table[command]}
        except KeyError:
            # Trim down the command table to reduce the number of subparsers required to optimize the performance.
            #
            # When given a command table like this:
            #
            # network application-gateway create
            # network application-gateway delete
            # network list-usages
            # storage account create
            # storage account list
            #
            # input:  az
            # output: network application-gateway create
            #         storage account create
            #
            # input:  az network
            # output: network application-gateway create
            #         network list-usages

            cmd_table = {}
            group_names = set()
            for cmd_name, cmd in self.commands_loader.command_table.items():
                if command and not cmd_name.startswith(command):
                    continue

                cmd_stub = cmd_name[len(command):].strip()
                group_name = cmd_stub.split(' ', 1)[0]
                if group_name not in group_names:
                    cmd_table[cmd_name] = cmd
                    group_names.add(group_name)
                self.commands_loader.command_table = cmd_table

        self.commands_loader.command_table = self.commands_loader.command_table  # update with the truncated table
        self.commands_loader.command_name = command
        self.commands_loader.load_arguments(command)
        self.cli_ctx.raise_event(EVENT_INVOKER_POST_CMD_TBL_CREATE, commands_loader=self.commands_loader)
        self.parser.cli_ctx = self.cli_ctx
        self.parser.load_command_table(self.commands_loader)

        self.cli_ctx.raise_event(EVENT_INVOKER_CMD_TBL_LOADED, cmd_tbl=self.commands_loader.command_table,
                                 parser=self.parser)

        arg_check = [a for a in args if a not in ['--debug', '--verbose']]
        if not arg_check:
            self.parser.enable_autocomplete()
            subparser = self.parser.subparsers[tuple()]
            self.help.show_welcome(subparser)

            # TODO: No event in base with which to target
            telemetry.set_command_details('az')
            telemetry.set_success(summary='welcome')
            return CommandResultItem(None, exit_code=0)

        if args[0].lower() == 'help':
            args[0] = '--help'

        self.parser.enable_autocomplete()

        self.cli_ctx.raise_event(EVENT_INVOKER_PRE_PARSE_ARGS, args=args)
        parsed_args = self.parser.parse_args(args)
        self.cli_ctx.raise_event(EVENT_INVOKER_POST_PARSE_ARGS, command=parsed_args.command, args=parsed_args)

        # TODO: This fundamentally alters the way Knack.invocation works here. Cannot be customized
        # with an event. Would need to be customized via inheritance.

        cmd = parsed_args.func
        self.cli_ctx.data['command'] = parsed_args.command

        self.cli_ctx.data['safe_params'] = AzCliCommandInvoker._extract_parameter_names(args)

        command_source = self.commands_loader.command_table[command].command_source

        extension_version = None
        extension_name = None
        try:
            if isinstance(command_source, ExtensionCommandSource):
                extension_name = command_source.extension_name
                extension_version = get_extension(command_source.extension_name).version
        except Exception:  # pylint: disable=broad-except
            pass
        telemetry.set_command_details(self.cli_ctx.data['command'], self.data['output'],
                                      self.cli_ctx.data['safe_params'],
                                      extension_name=extension_name, extension_version=extension_version)
        if extension_name:
            self.data['command_extension_name'] = extension_name

        self.resolve_warnings(cmd, parsed_args)
        self.resolve_confirmation(cmd, parsed_args)

        jobs = []
        for expanded_arg in _explode_list_args(parsed_args):
            cmd_copy = copy.copy(cmd)
            cmd_copy.cli_ctx = copy.copy(cmd.cli_ctx)
            cmd_copy.cli_ctx.data = copy.deepcopy(cmd.cli_ctx.data)
            expanded_arg.cmd = cmd_copy

            if hasattr(expanded_arg, '_subscription'):
                cmd_copy.cli_ctx.data['subscription_id'] = expanded_arg._subscription  # pylint: disable=protected-access

            self._validation(expanded_arg)
            jobs.append((expanded_arg, cmd_copy))

<<<<<<< HEAD
            params = self._filter_params(expanded_arg)

            try:
                result = cmd(params)
                if cmd.supports_no_wait and getattr(expanded_arg, 'no_wait', False):
                    result = None
                elif cmd.no_wait_param and getattr(expanded_arg, cmd.no_wait_param, False):
                    result = None

                transform_op = cmd.command_kwargs.get('transform', None)
                if transform_op:
                    result = transform_op(result)

                if _is_poller(result):
                    result = LongRunningOperation(self.cli_ctx, 'Starting {}'.format(cmd.name))(result)
                elif _is_paged(result):
                    result = list(result)

                result = todict(result, AzCliCommandInvoker.remove_additional_prop_layer)
                event_data = {'result': result}
                self.cli_ctx.raise_event(EVENT_INVOKER_TRANSFORM_RESULT, event_data=event_data)
                result = event_data['result']
                results.append(result)

            except Exception as ex:  # pylint: disable=broad-except
                if cmd.exception_handler:
                    cmd.exception_handler(ex)
                    return CommandResultItem(None, exit_code=1, error=ex)
                else:
                    six.reraise(*sys.exc_info())
=======
        ids = getattr(parsed_args, '_ids', None) or [None] * len(jobs)
        if self.cli_ctx.config.getboolean('core', 'disable_concurrent_ids', False) or len(ids) < 2:
            results, exceptions = self._run_jobs_serially(jobs, ids)
        else:
            results, exceptions = self._run_jobs_concurrently(jobs, ids)

        # handle exceptions
        if len(exceptions) == 1 and not results:
            ex, id_arg = exceptions[0]
            raise ex
        elif exceptions:
            for exception, id_arg in exceptions:
                logger.warning('%s: "%s"', id_arg, str(exception))
            if not results:
                return CommandResultItem(None, exit_code=1, error=CLIError('Encountered more than one exception.'))
            else:
                logger.warning('Encountered more than one exception.')
>>>>>>> 95b22954

        if results and len(results) == 1:
            results = results[0]

        event_data = {'result': results}
        self.cli_ctx.raise_event(EVENT_INVOKER_FILTER_RESULT, event_data=event_data)

        return CommandResultItem(
            event_data['result'],
            table_transformer=self.commands_loader.command_table[parsed_args.command].table_transformer,
            is_query_active=self.data['query_active'])

    @staticmethod
    def _extract_parameter_names(args):
        # note: name start with more than 2 '-' will be treated as value e.g. certs in PEM format
        return [(p.split('=', 1)[0] if p.startswith('--') else p[:2]) for p in args if
                (p.startswith('-') and not p.startswith('---') and len(p) > 1)]

    def _run_job(self, expanded_arg, cmd_copy):
        params = self._filter_params(expanded_arg)
        try:
            result = cmd_copy(params)
            if cmd_copy.supports_no_wait and getattr(expanded_arg, 'no_wait', False):
                result = None
            elif cmd_copy.no_wait_param and getattr(expanded_arg, cmd_copy.no_wait_param, False):
                result = None

            transform_op = cmd_copy.command_kwargs.get('transform', None)
            if transform_op:
                result = transform_op(result)

            if _is_poller(result):
                result = LongRunningOperation(cmd_copy.cli_ctx, 'Starting {}'.format(cmd_copy.name))(result)
            elif _is_paged(result):
                result = list(result)

            result = todict(result, AzCliCommandInvoker.remove_additional_prop_layer)
            event_data = {'result': result}
            cmd_copy.cli_ctx.raise_event(EVENT_INVOKER_TRANSFORM_RESULT, event_data=event_data)
            return event_data['result']
        except Exception as ex:  # pylint: disable=broad-except
            if cmd_copy.exception_handler:
                cmd_copy.exception_handler(ex)
                return CommandResultItem(None, exit_code=1, error=ex)
            else:
                six.reraise(*sys.exc_info())

    def _run_jobs_serially(self, jobs, ids):
        results, exceptions = [], []
        for job, id_arg in zip(jobs, ids):
            expanded_arg, cmd_copy = job
            try:
                results.append(self._run_job(expanded_arg, cmd_copy))
            except(Exception, SystemExit) as ex:  # pylint: disable=broad-except
                exceptions.append((ex, id_arg))
        return results, exceptions

    def _run_jobs_concurrently(self, jobs, ids):
        from concurrent.futures import ThreadPoolExecutor, as_completed
        tasks, results, exceptions = [], [], []
        with ThreadPoolExecutor(max_workers=10) as executor:
            for expanded_arg, cmd_copy in jobs:
                tasks.append(executor.submit(self._run_job, expanded_arg, cmd_copy))
            for index, task in enumerate(as_completed(tasks)):
                try:
                    results.append(task.result())
                except (Exception, SystemExit) as ex:  # pylint: disable=broad-except
                    exceptions.append((ex, ids[index]))
        return results, exceptions

    def resolve_warnings(self, cmd, parsed_args):
        self._resolve_deprecation_warnings(cmd, parsed_args)
        self._resolve_extension_override_warning(cmd)

    def _resolve_deprecation_warnings(self, cmd, parsed_args):
        deprecations = [] + getattr(parsed_args, '_argument_deprecations', [])
        if cmd.deprecate_info:
            deprecations.append(cmd.deprecate_info)

        # search for implicit deprecation
        path_comps = cmd.name.split()[:-1]
        implicit_deprecate_info = None
        while path_comps and not implicit_deprecate_info:
            implicit_deprecate_info = resolve_deprecate_info(self.cli_ctx, ' '.join(path_comps))
            del path_comps[-1]

        if implicit_deprecate_info:
            deprecate_kwargs = implicit_deprecate_info.__dict__.copy()
            deprecate_kwargs['object_type'] = 'command'
            del deprecate_kwargs['_get_tag']
            del deprecate_kwargs['_get_message']
            deprecations.append(ImplicitDeprecated(**deprecate_kwargs))

        for d in deprecations:
            logger.warning(d.message)

    def _resolve_extension_override_warning(self, cmd):  # pylint: disable=no-self-use
        if isinstance(cmd.command_source, ExtensionCommandSource) and cmd.command_source.overrides_command:
            logger.warning(cmd.command_source.get_command_warn_msg())

    def resolve_confirmation(self, cmd, parsed_args):
        confirm = cmd.confirmation and not parsed_args.__dict__.pop('yes', None) \
            and not cmd.cli_ctx.config.getboolean('core', 'disable_confirm_prompt', fallback=False)

        parsed_args = self._filter_params(parsed_args)
        if confirm and not cmd._user_confirmed(cmd.confirmation, parsed_args):  # pylint: disable=protected-access
            from knack.events import EVENT_COMMAND_CANCELLED
            cmd.cli_ctx.raise_event(EVENT_COMMAND_CANCELLED, command=cmd.name, command_args=parsed_args)
            raise CLIError('Operation cancelled.')

    def _build_kwargs(self, func, ns):  # pylint: disable=no-self-use
        arg_list = get_arg_list(func)
        kwargs = {}
        if 'cmd' in arg_list:
            kwargs['cmd'] = ns._cmd  # pylint: disable=protected-access
        if 'namespace' in arg_list:
            kwargs['namespace'] = ns
        if 'ns' in arg_list:
            kwargs['ns'] = ns
        return kwargs

    @staticmethod
    def remove_additional_prop_layer(obj, converted_dic):
        from msrest.serialization import Model
        if isinstance(obj, Model):
            # let us make sure this is the additional properties auto-generated by SDK
            if ('additionalProperties' in converted_dic and isinstance(obj.additional_properties, dict)):
                converted_dic.update(converted_dic.pop('additionalProperties'))
        return converted_dic

    def _validate_cmd_level(self, ns, cmd_validator):  # pylint: disable=no-self-use
        if cmd_validator:
            cmd_validator(**self._build_kwargs(cmd_validator, ns))
        try:
            delattr(ns, '_command_validator')
        except AttributeError:
            pass

    def _validate_arg_level(self, ns, **_):  # pylint: disable=no-self-use
        from msrest.exceptions import ValidationError
        for validator in getattr(ns, '_argument_validators', []):
            try:
                validator(**self._build_kwargs(validator, ns))
            except ValidationError:
                logger.debug('Validation error in %s.', str(validator))
                raise
        try:
            delattr(ns, '_argument_validators')
        except AttributeError:
            pass


class LongRunningOperation(object):  # pylint: disable=too-few-public-methods
    def __init__(self, cli_ctx, start_msg='', finish_msg='', poller_done_interval_ms=1000.0):

        self.cli_ctx = cli_ctx
        self.start_msg = start_msg
        self.finish_msg = finish_msg
        self.poller_done_interval_ms = poller_done_interval_ms
        self.deploy_dict = {}
        self.last_progress_report = datetime.datetime.now()

    def _delay(self):
        time.sleep(self.poller_done_interval_ms / 1000.0)

    def _generate_template_progress(self, correlation_id):  # pylint: disable=no-self-use
        """ gets the progress for template deployments """
        from azure.cli.core.commands.client_factory import get_mgmt_service_client
        from azure.mgmt.monitor import MonitorManagementClient

        if correlation_id is not None:  # pylint: disable=too-many-nested-blocks
            formatter = "eventTimestamp ge {}"

            end_time = datetime.datetime.utcnow()
            start_time = end_time - datetime.timedelta(seconds=DEFAULT_QUERY_TIME_RANGE)
            odata_filters = formatter.format(start_time.strftime('%Y-%m-%dT%H:%M:%SZ'))

            odata_filters = "{} and {} eq '{}'".format(odata_filters, 'correlationId', correlation_id)

            activity_log = get_mgmt_service_client(
                self.cli_ctx, MonitorManagementClient).activity_logs.list(filter=odata_filters)

            results = []
            max_events = 50  # default max value for events in list_activity_log
            for index, item in enumerate(activity_log):
                if index < max_events:
                    results.append(item)
                else:
                    break

            if results:
                for event in results:
                    update = False
                    long_name = event.resource_id.split('/')[-1]
                    if long_name not in self.deploy_dict:
                        self.deploy_dict[long_name] = {}
                        update = True
                    deploy_values = self.deploy_dict[long_name]

                    checked_values = {
                        str(event.resource_type.value): 'type',
                        str(event.status.value): 'status value',
                        str(event.event_name.value): 'request',
                    }
                    try:
                        checked_values[str(event.properties.get('statusCode', ''))] = 'status'
                    except AttributeError:
                        pass

                    if deploy_values.get('timestamp', None) is None or \
                            event.event_timestamp > deploy_values.get('timestamp'):
                        for value in checked_values:
                            if deploy_values.get(checked_values[value], None) != value:
                                update = True
                            deploy_values[checked_values[value]] = value
                        deploy_values['timestamp'] = event.event_timestamp

                        # don't want to show the timestamp
                        json_val = deploy_values.copy()
                        json_val.pop('timestamp', None)
                        status_val = deploy_values.get('status value', None)
                        if status_val and status_val != 'Started':
                            result = deploy_values['status value'] + ': ' + long_name
                            result += ' (' + deploy_values.get('type', '') + ')'

                            if update:
                                logger.info(result)

    def __call__(self, poller):
        import colorama
        from msrest.exceptions import ClientException

        # https://github.com/azure/azure-cli/issues/3555
        colorama.init()

        correlation_message = ''
        self.cli_ctx.get_progress_controller().begin()
        correlation_id = None

        cli_logger = get_logger()  # get CLI logger which has the level set through command lines
        is_verbose = any(handler.level <= logs.INFO for handler in cli_logger.handlers)

        while not poller.done():
            self.cli_ctx.get_progress_controller().add(message='Running')
            try:
                # pylint: disable=protected-access
                correlation_id = json.loads(
                    poller._response.__dict__['_content'].decode())['properties']['correlationId']

                correlation_message = 'Correlation ID: {}'.format(correlation_id)
            except:  # pylint: disable=bare-except
                pass

            current_time = datetime.datetime.now()
            if is_verbose and current_time - self.last_progress_report >= datetime.timedelta(seconds=10):
                self.last_progress_report = current_time
                try:
                    self._generate_template_progress(correlation_id)
                except Exception as ex:  # pylint: disable=broad-except
                    logger.warning('%s during progress reporting: %s', getattr(type(ex), '__name__', type(ex)), ex)
            try:
                self._delay()
            except KeyboardInterrupt:
                self.cli_ctx.get_progress_controller().stop()
                logger.error('Long-running operation wait cancelled.  %s', correlation_message)
                raise

        try:
            result = poller.result()
        except ClientException as client_exception:
            from azure.cli.core.commands.arm import handle_long_running_operation_exception
            self.cli_ctx.get_progress_controller().stop()
            handle_long_running_operation_exception(client_exception)

        self.cli_ctx.get_progress_controller().end()
        colorama.deinit()

        return result


# pylint: disable=too-few-public-methods
class DeploymentOutputLongRunningOperation(LongRunningOperation):
    def __call__(self, result):
        from msrest.pipeline import ClientRawResponse

        if isinstance(result, poller_classes()):
            # most deployment operations return a poller
            result = super(DeploymentOutputLongRunningOperation, self).__call__(result)
            outputs = result.properties.outputs
            return {key: val['value'] for key, val in outputs.items()} if outputs else {}
        elif isinstance(result, ClientRawResponse):
            # --no-wait returns a ClientRawResponse
            return None

        # --validate returns a 'normal' response
        return result


def _load_command_loader(loader, args, name, prefix):
    from azure.cli.core.profiles import PROFILE_TYPE
    module = import_module(prefix + name)
    loader_cls = getattr(module, 'COMMAND_LOADER_CLS', None)
    command_table = {}

    if loader_cls:
        command_loader = loader_cls(cli_ctx=loader.cli_ctx)
        loader.loaders.append(command_loader)  # This will be used by interactive
        if command_loader.supported_api_version(min_api=command_loader.min_profile, max_api=command_loader.max_profile,
                                                resource_type=PROFILE_TYPE):
            command_table = command_loader.load_command_table(args)
            if command_table:
                for cmd in list(command_table.keys()):
                    # TODO: If desired to for extension to patch module, this can be uncommented
                    # if loader.cmd_to_loader_map.get(cmd):
                    #    loader.cmd_to_loader_map[cmd].append(command_loader)
                    # else:
                    loader.cmd_to_loader_map[cmd] = [command_loader]
    else:
        logger.debug("Module '%s' is missing `COMMAND_LOADER_CLS` entry.", name)
    return command_table, command_loader.command_group_table


def _load_extension_command_loader(loader, args, ext):
    return _load_command_loader(loader, args, ext, '')


def _load_module_command_loader(loader, args, mod):
    return _load_command_loader(loader, args, mod, 'azure.cli.command_modules.')


class ExtensionCommandSource(object):
    """ Class for commands contributed by an extension """

    def __init__(self, overrides_command=False, extension_name=None, preview=False):
        super(ExtensionCommandSource, self).__init__()
        # True if the command overrides a CLI command
        self.overrides_command = overrides_command
        self.extension_name = extension_name
        self.preview = preview

    def get_command_warn_msg(self):
        if self.overrides_command:
            if self.extension_name:
                return "The behavior of this command has been altered by the following extension: " \
                       "{}".format(self.extension_name)
            return "The behavior of this command has been altered by an extension."
        else:
            if self.extension_name:
                return "This command is from the following extension: {}".format(self.extension_name)
            return "This command is from an extension."

    def get_preview_warn_msg(self):
        if self.preview:
            return "The extension is in preview"
        return None


def _load_client_exception_class():
    # Since loading msrest is expensive, we avoid it until we have to
    from msrest.exceptions import ClientException
    return ClientException


def _load_validation_error_class():
    # Since loading msrest is expensive, we avoid it until we have to
    from msrest.exceptions import ValidationError
    return ValidationError


def _load_azure_exception_class():
    # Since loading msrest is expensive, we avoid it until we have to
    from azure.common import AzureException
    return AzureException


def _is_paged(obj):
    # Since loading msrest is expensive, we avoid it until we have to
    import collections
    if isinstance(obj, collections.Iterable) \
            and not isinstance(obj, list) \
            and not isinstance(obj, dict):
        from msrest.paging import Paged
        return isinstance(obj, Paged)
    return False


def _is_poller(obj):
    # Since loading msrest is expensive, we avoid it until we have to
    if obj.__class__.__name__ in ['AzureOperationPoller', 'LROPoller']:
        return isinstance(obj, poller_classes())
    return False


def _merge_kwargs(patch_kwargs, base_kwargs, supported_kwargs=None):
    merged_kwargs = base_kwargs.copy()
    merged_kwargs.update(patch_kwargs)
    unrecognized_kwargs = [x for x in merged_kwargs if x not in (supported_kwargs or CLI_COMMON_KWARGS)]
    if unrecognized_kwargs:
        raise TypeError('unrecognized kwargs: {}'.format(unrecognized_kwargs))
    return merged_kwargs


# pylint: disable=too-few-public-methods
class CliCommandType(object):

    def __init__(self, overrides=None, **kwargs):
        if isinstance(overrides, str):
            raise ValueError("Overrides has to be a {} (cannot be a string)".format(CliCommandType.__name__))
        self.settings = {}
        self.update(overrides, **kwargs)

    def __repr__(self):
        return str(vars(self))

    def update(self, other=None, **kwargs):
        if other:
            self.settings.update(**other.settings)
        self.settings.update(**kwargs)


class AzCommandGroup(CommandGroup):

    def __init__(self, command_loader, group_name, **kwargs):
        merged_kwargs = self._merge_kwargs(kwargs, base_kwargs=command_loader.module_kwargs)
        operations_tmpl = merged_kwargs.pop('operations_tmpl', None)
        super(AzCommandGroup, self).__init__(command_loader, group_name,
                                             operations_tmpl, **merged_kwargs)
        self.group_kwargs = merged_kwargs
        if operations_tmpl:
            self.group_kwargs['operations_tmpl'] = operations_tmpl
        self.is_stale = False

    def __enter__(self):
        return self

    def __exit__(self, exc_type, exc_val, exc_tb):
        self.is_stale = True

    def _check_stale(self):
        if self.is_stale:
            message = "command authoring error: command group '{}' is stale! " \
                      "Check that the subsequent block for has a corresponding `as` statement.".format(self.group_name)
            logger.error(message)
            raise CLIError(message)

    def _merge_kwargs(self, kwargs, base_kwargs=None):
        base = base_kwargs if base_kwargs is not None else getattr(self, 'group_kwargs')
        return _merge_kwargs(kwargs, base, CLI_COMMAND_KWARGS)

    def _flatten_kwargs(self, kwargs, default_source_name):
        merged_kwargs = self._merge_kwargs(kwargs)
        default_source = merged_kwargs.get(default_source_name, None)
        if default_source:
            arg_source_copy = default_source.settings.copy()
            arg_source_copy.update(merged_kwargs)
            return arg_source_copy
        return merged_kwargs

    # pylint: disable=arguments-differ
    def command(self, name, method_name=None, **kwargs):
        """
        Register a CLI command.
        :param name: Name of the command as it will be called on the command line
        :type name: str
        :param method_name: Name of the method the command maps to
        :type method_name: str
        :param kwargs: Keyword arguments. Supported keyword arguments include:
            - client_factory: Callable which returns a client needed to access the underlying command method. (function)
            - confirmation: Prompt prior to the action being executed. This is useful if the action
                            would cause a loss of data. (bool)
            - exception_handler: Exception handler for handling non-standard exceptions (function)
            - supports_no_wait: The command supports no wait. (bool)
            - no_wait_param: [deprecated] The name of a boolean parameter that will be exposed as `--no-wait`
              to skip long running operation polling. (string)
            - transform: Transform function for transforming the output of the command (function)
            - table_transformer: Transform function or JMESPath query to be applied to table output to create a
                                 better output format for tables. (function or string)
            - resource_type: The ResourceType enum value to use with min or max API. (ResourceType)
            - min_api: Minimum API version required for commands within the group (string)
            - max_api: Maximum API version required for commands within the group (string)
        :rtype: None
        """
        return self._command(name, method_name=method_name, **kwargs)

    def custom_command(self, name, method_name=None, **kwargs):
        """
        Register a CLI command.
        :param name: Name of the command as it will be called on the command line
        :type name: str
        :param method_name: Name of the method the command maps to
        :type method_name: str
        :param kwargs: Keyword arguments. Supported keyword arguments include:
            - client_factory: Callable which returns a client needed to access the underlying command method. (function)
            - confirmation: Prompt prior to the action being executed. This is useful if the action
                            would cause a loss of data. (bool)
            - exception_handler: Exception handler for handling non-standard exceptions (function)
            - supports_no_wait: The command supports no wait. (bool)
            - no_wait_param: [deprecated] The name of a boolean parameter that will be exposed as `--no-wait`
              to skip long running operation polling. (string)
            - transform: Transform function for transforming the output of the command (function)
            - table_transformer: Transform function or JMESPath query to be applied to table output to create a
                                 better output format for tables. (function or string)
            - resource_type: The ResourceType enum value to use with min or max API. (ResourceType)
            - min_api: Minimum API version required for commands within the group (string)
            - max_api: Maximum API version required for commands within the group (string)
        :rtype: None
        """
        return self._command(name, method_name=method_name, custom_command=True, **kwargs)

    def _command(self, name, method_name, custom_command=False, **kwargs):
        self._check_stale()
        merged_kwargs = self._flatten_kwargs(kwargs, get_command_type_kwarg(custom_command))
        # don't inherit deprecation info from command group
        merged_kwargs['deprecate_info'] = kwargs.get('deprecate_info', None)

        operations_tmpl = merged_kwargs['operations_tmpl']
        command_name = '{} {}'.format(self.group_name, name) if self.group_name else name
        self.command_loader._cli_command(command_name,  # pylint: disable=protected-access
                                         operation=operations_tmpl.format(method_name),
                                         **merged_kwargs)

        return command_name

    # pylint: disable=no-self-use
    def _resolve_operation(self, kwargs, name, command_type=None, custom_command=False):
        source_kwarg = get_command_type_kwarg(custom_command)

        operations_tmpl = None
        if command_type:
            # Top priority: specified command_type for the parameter
            operations_tmpl = command_type.settings.get('operations_tmpl', None)

        if not operations_tmpl:
            # Second source: general operations_tmpl set for the command kwargs
            operations_tmpl = kwargs.get('operations_tmpl', None)

        if not operations_tmpl:
            # Final source: retrieve the operations_tmpl from the relevant 'command_type' or 'custom_command_type'
            command_type = kwargs.get(source_kwarg, None)
            operations_tmpl = command_type.settings.get('operations_tmpl', None)

        if not operations_tmpl:
            raise ValueError("command authoring error: unable to resolve 'operations_tmpl'")

        return operations_tmpl.format(name)

    def generic_update_command(self, name, getter_name='get', getter_type=None,
                               setter_name='create_or_update', setter_type=None, setter_arg_name='parameters',
                               child_collection_prop_name=None, child_collection_key='name', child_arg_name='item_name',
                               custom_func_name=None, custom_func_type=None, **kwargs):
        from azure.cli.core.commands.arm import _cli_generic_update_command
        self._check_stale()
        merged_kwargs = self._flatten_kwargs(kwargs, get_command_type_kwarg())
        merged_kwargs_custom = self._flatten_kwargs(kwargs, get_command_type_kwarg(custom_command=True))
        # don't inherit deprecation info from command group
        merged_kwargs['deprecate_info'] = kwargs.get('deprecate_info', None)

        getter_op = self._resolve_operation(merged_kwargs, getter_name, getter_type)
        setter_op = self._resolve_operation(merged_kwargs, setter_name, setter_type)
        custom_func_op = self._resolve_operation(merged_kwargs_custom, custom_func_name, custom_func_type,
                                                 custom_command=True) if custom_func_name else None
        _cli_generic_update_command(
            self.command_loader,
            '{} {}'.format(self.group_name, name),
            getter_op=getter_op,
            setter_op=setter_op,
            setter_arg_name=setter_arg_name,
            custom_function_op=custom_func_op,
            child_collection_prop_name=child_collection_prop_name,
            child_collection_key=child_collection_key,
            child_arg_name=child_arg_name,
            **merged_kwargs)

    def wait_command(self, name, getter_name='get', **kwargs):
        self._wait_command(name, getter_name=getter_name, custom_command=False, **kwargs)

    def custom_wait_command(self, name, getter_name='get', **kwargs):
        self._wait_command(name, getter_name=getter_name, custom_command=True, **kwargs)

    def generic_wait_command(self, name, getter_name='get', getter_type=None, **kwargs):
        self._wait_command(name, getter_name=getter_name, getter_type=getter_type, **kwargs)

    def _wait_command(self, name, getter_name='get', getter_type=None, custom_command=False, **kwargs):
        from azure.cli.core.commands.arm import _cli_wait_command
        self._check_stale()
        merged_kwargs = self._flatten_kwargs(kwargs, get_command_type_kwarg(custom_command))
        # don't inherit deprecation info from command group
        merged_kwargs['deprecate_info'] = kwargs.get('deprecate_info', None)

        if getter_type:
            merged_kwargs = _merge_kwargs(getter_type.settings, merged_kwargs, CLI_COMMAND_KWARGS)
        getter_op = self._resolve_operation(merged_kwargs, getter_name, getter_type, custom_command=custom_command)
        _cli_wait_command(self.command_loader, '{} {}'.format(self.group_name, name), getter_op=getter_op,
                          custom_command=custom_command, **merged_kwargs)

    def show_command(self, name, getter_name='get', **kwargs):
        self._show_command(name, getter_name=getter_name, custom_command=False, **kwargs)

    def custom_show_command(self, name, getter_name='get', **kwargs):
        self._show_command(name, getter_name=getter_name, custom_command=True, **kwargs)

    def _show_command(self, name, getter_name='get', getter_type=None, custom_command=False, **kwargs):
        from azure.cli.core.commands.arm import _cli_show_command
        self._check_stale()
        merged_kwargs = self._flatten_kwargs(kwargs, get_command_type_kwarg(custom_command))
        # don't inherit deprecation info from command group
        merged_kwargs['deprecate_info'] = kwargs.get('deprecate_info', None)

        if getter_type:
            merged_kwargs = _merge_kwargs(getter_type.settings, merged_kwargs, CLI_COMMAND_KWARGS)
        getter_op = self._resolve_operation(merged_kwargs, getter_name, getter_type, custom_command=custom_command)
        _cli_show_command(self.command_loader, '{} {}'.format(self.group_name, name), getter_op=getter_op,
                          custom_command=custom_command, **merged_kwargs)<|MERGE_RESOLUTION|>--- conflicted
+++ resolved
@@ -316,38 +316,6 @@
             self._validation(expanded_arg)
             jobs.append((expanded_arg, cmd_copy))
 
-<<<<<<< HEAD
-            params = self._filter_params(expanded_arg)
-
-            try:
-                result = cmd(params)
-                if cmd.supports_no_wait and getattr(expanded_arg, 'no_wait', False):
-                    result = None
-                elif cmd.no_wait_param and getattr(expanded_arg, cmd.no_wait_param, False):
-                    result = None
-
-                transform_op = cmd.command_kwargs.get('transform', None)
-                if transform_op:
-                    result = transform_op(result)
-
-                if _is_poller(result):
-                    result = LongRunningOperation(self.cli_ctx, 'Starting {}'.format(cmd.name))(result)
-                elif _is_paged(result):
-                    result = list(result)
-
-                result = todict(result, AzCliCommandInvoker.remove_additional_prop_layer)
-                event_data = {'result': result}
-                self.cli_ctx.raise_event(EVENT_INVOKER_TRANSFORM_RESULT, event_data=event_data)
-                result = event_data['result']
-                results.append(result)
-
-            except Exception as ex:  # pylint: disable=broad-except
-                if cmd.exception_handler:
-                    cmd.exception_handler(ex)
-                    return CommandResultItem(None, exit_code=1, error=ex)
-                else:
-                    six.reraise(*sys.exc_info())
-=======
         ids = getattr(parsed_args, '_ids', None) or [None] * len(jobs)
         if self.cli_ctx.config.getboolean('core', 'disable_concurrent_ids', False) or len(ids) < 2:
             results, exceptions = self._run_jobs_serially(jobs, ids)
@@ -365,7 +333,6 @@
                 return CommandResultItem(None, exit_code=1, error=CLIError('Encountered more than one exception.'))
             else:
                 logger.warning('Encountered more than one exception.')
->>>>>>> 95b22954
 
         if results and len(results) == 1:
             results = results[0]

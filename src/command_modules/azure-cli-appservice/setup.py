#!/usr/bin/env python

# --------------------------------------------------------------------------------------------
# Copyright (c) Microsoft Corporation. All rights reserved.
# Licensed under the MIT License. See License.txt in the project root for license information.
# --------------------------------------------------------------------------------------------

from codecs import open
from setuptools import setup
try:
    from azure_bdist_wheel import cmdclass
except ImportError:
    from distutils import log as logger
    logger.warn("Wheel is not available, disabling bdist_wheel hook")
    cmdclass = {}

<<<<<<< HEAD
VERSION = "0.2.8"
=======
VERSION = "0.2.9"
>>>>>>> 95b22954
CLASSIFIERS = [
    'Development Status :: 4 - Beta',
    'Intended Audience :: Developers',
    'Intended Audience :: System Administrators',
    'Programming Language :: Python',
    'Programming Language :: Python :: 2',
    'Programming Language :: Python :: 2.7',
    'Programming Language :: Python :: 3',
    'Programming Language :: Python :: 3.4',
    'Programming Language :: Python :: 3.5',
    'Programming Language :: Python :: 3.6',
    'License :: OSI Approved :: MIT License',
]

DEPENDENCIES = [
    'azure-cli-core',
    'azure-mgmt-web==0.40.0',
    'azure-mgmt-storage==3.1.0',
    'azure-mgmt-containerregistry==2.4.0',
    # v1.17 breaks on wildcard cert https://github.com/shazow/urllib3/issues/981
    'urllib3[secure]>=1.18',
    'xmltodict',
    'pyOpenSSL',
    'six',
    'vsts-cd-manager<1.1.0',
]

with open('README.rst', 'r', encoding='utf-8') as f:
    README = f.read()
with open('HISTORY.rst', 'r', encoding='utf-8') as f:
    HISTORY = f.read()

setup(
    name='azure-cli-appservice',
    version=VERSION,
    description='Microsoft Azure Command-Line Tools AppService Command Module',
    long_description=README + '\n\n' + HISTORY,
    license='MIT',
    author='Microsoft Corporation',
    author_email='azpycli@microsoft.com',
    url='https://github.com/Azure/azure-cli',
    classifiers=CLASSIFIERS,
    packages=[
        'azure',
        'azure.cli',
        'azure.cli.command_modules',
        'azure.cli.command_modules.appservice'
    ],
    install_requires=DEPENDENCIES,
    cmdclass=cmdclass
)<|MERGE_RESOLUTION|>--- conflicted
+++ resolved
@@ -14,11 +14,7 @@
     logger.warn("Wheel is not available, disabling bdist_wheel hook")
     cmdclass = {}
 
-<<<<<<< HEAD
-VERSION = "0.2.8"
-=======
 VERSION = "0.2.9"
->>>>>>> 95b22954
 CLASSIFIERS = [
     'Development Status :: 4 - Beta',
     'Intended Audience :: Developers',

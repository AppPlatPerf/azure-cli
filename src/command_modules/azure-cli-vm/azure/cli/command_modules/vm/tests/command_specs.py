﻿# AZURE CLI VM TEST DEFINITIONS
import json

from azure.cli.utils.command_test_script import CommandTestScript, JMESPathComparator

#pylint: disable=method-hidden
class VMImageListByAliasesScenarioTest(CommandTestScript):

    def test_body(self):
        result = self.run('vm image list --offer ubuntu -o tsv')
        assert result.index('14.04.4-LTS') >= 0

    def __init__(self):
        super(VMImageListByAliasesScenarioTest, self).__init__(None, self.test_body, None)

class VMImageListThruServiceScenarioTest(CommandTestScript):

    def test_body(self):
        cmd = ('vm image list -l westus --publisher Canonical --offer '
               'Ubuntu_Snappy_Core -o tsv --all')
        result = self.run(cmd)
        assert result.index('15.04') >= 0

    def __init__(self):
        super(VMImageListThruServiceScenarioTest, self).__init__(None, self.test_body, None)

class VMListFoldedScenarioTest(CommandTestScript):

    def __init__(self):
        super(VMListFoldedScenarioTest, self).__init__(None, self.test_body, None)

    def test_body(self):
        all_vms = json.loads(self.run('vm list -o json'))
        some_vms = json.loads(self.run('vm list -g travistestresourcegroup -o json'))
        assert len(all_vms) > len(some_vms)

class VMListIPAddressesScenarioTest(CommandTestScript):

    def __init__(self):
        self.deployment_name = 'azurecli-test-deployment-vm-list-ips'
        self.resource_group = 'cliTestRg_VmListIpAddresses'
        self.location = 'westus'
        self.vm_name = 'vm-with-public-ip'
        self.ip_allocation_method = 'Dynamic'
        super(VMListIPAddressesScenarioTest, self).__init__(
            self.set_up,
            self.test_body,
            self.tear_down)

    def set_up(self):
        self.run('resource group create --location {} --name {}'.format(
            self.location,
            self.resource_group))

    def test_body(self):
        # Expecting no results at the beginning
        self.test('vm list-ip-addresses --resource-group {}'.format(self.resource_group), None)
        self.run(['vm', 'create', '--resource-group', self.resource_group,
                  '--location', self.location,
                  '-n', self.vm_name, '--admin-username', 'ubuntu',
                  '--image', 'Canonical:UbuntuServer:14.04.4-LTS:latest',
                  '--admin-password', 'testPassword0', '--deployment-name', self.deployment_name,
                  '--public-ip-address-allocation', self.ip_allocation_method,
                  '--public-ip-address-type', 'new'])
        # Expecting the one we just added
        self.test('vm list-ip-addresses --resource-group {}'.format(self.resource_group),
                  [
                      JMESPathComparator('length(@)', 1),
                      JMESPathComparator('[0].virtualMachine.name', self.vm_name),
                      JMESPathComparator('[0].virtualMachine.resourceGroup', self.resource_group),
                      JMESPathComparator(
                          'length([0].virtualMachine.network.publicIpAddresses)',
                          1),
                      JMESPathComparator(
                          '[0].virtualMachine.network.publicIpAddresses[0].ipAllocationMethod',
                          self.ip_allocation_method),
                      JMESPathComparator(
                          'type([0].virtualMachine.network.publicIpAddresses[0].ipAddress)',
                          'string')]
                 )

    def tear_down(self):
        self.run('resource group delete --name {}'.format(self.resource_group))

class VMSizeListScenarioTest(CommandTestScript):

    def __init__(self):
        super(VMSizeListScenarioTest, self).__init__(None, self.test_body, None)

    def test_body(self):
        self.test('vm size list --location westus', JMESPathComparator('type(@)', 'array'))

class VMShowScenarioTest(CommandTestScript):

    def __init__(self):
        self.deployment_name = 'azurecli-test-deployment-vm-show'
        self.resource_group = 'cliTestRg_VmShow'
        self.location = 'westus'
        self.vm_name = 'vm-show'
        super(VMShowScenarioTest, self).__init__(
            self.set_up,
            self.test_body,
            self.tear_down)

    def set_up(self):
        self.run('resource group create --location {} --name {}'.format(
            self.location,
            self.resource_group))

    def test_body(self):
        self.run(['vm', 'create', '--resource-group', self.resource_group,
                  '--location', self.location,
                  '-n', self.vm_name, '--admin-username', 'ubuntu',
                  '--image', 'Canonical:UbuntuServer:14.04.4-LTS:latest',
                  '--admin-password', 'testPassword0', '--deployment-name', self.deployment_name])
        self.test('vm show --resource-group {} --name {} --expand instanceView'.format(
            self.resource_group, self.vm_name),
                  [
                      JMESPathComparator('type(@)', 'object'),
                      JMESPathComparator('name', self.vm_name),
                      JMESPathComparator('location', self.location),
                      JMESPathComparator('resourceGroup', self.resource_group),
                  ])

    def tear_down(self):
        self.run('resource group delete --name {}'.format(self.resource_group))

class VMImageListOffersScenarioTest(CommandTestScript):

    def __init__(self):
        self.location = 'westus'
        self.publisher_name = 'Canonical'
        super(VMImageListOffersScenarioTest, self).__init__(None, self.test_body, None)

    def test_body(self):
        self.test('vm image list-offers --location {} --publisher-name {}'.format(
            self.location, self.publisher_name),
                  [
                      JMESPathComparator('type(@)', 'array'),
                      # all results should have location has set in the test
                      JMESPathComparator("length([?location == '{}']) == length(@)".format(
                          self.location),
                                         True),
                      # all results should have the correct publisher name
                      JMESPathComparator(
                          "length([].id.contains(@, '/Publishers/{}'))".format(self.publisher_name),
                          6),
                  ])

class VMImageListPublishersScenarioTest(CommandTestScript):

    def __init__(self):
        self.location = 'westus'
        super(VMImageListPublishersScenarioTest, self).__init__(None, self.test_body, None)

    def test_body(self):
        self.test('vm image list-publishers --location {}'.format(self.location),
                  [
                      JMESPathComparator('type(@)', 'array'),
                      # all results should have location has set in the test
                      JMESPathComparator("length([?location == '{}']) == length(@)".format(
                          self.location),
                                         True),
                  ])

class VMImageListSkusScenarioTest(CommandTestScript):

    def __init__(self):
        self.location = 'westus'
        self.publisher_name = 'Canonical'
        self.offer = 'UbuntuServer'
        super(VMImageListSkusScenarioTest, self).__init__(None, self.test_body, None)

    def test_body(self):
        self.test('vm image list-skus --location {} --publisher-name {} --offer {}'.format(
            self.location, self.publisher_name, self.offer),
                  [
                      JMESPathComparator('type(@)', 'array'),
                      # all results should have location has set in the test
                      JMESPathComparator("length([?location == '{}']) == length(@)".format(
                          self.location),
                                         True),
                      # all results should have the correct publisher name
                      JMESPathComparator(
                          "length([].id.contains(@, '/Publishers/{}/ArtifactTypes/VMImage/Offers/{}/Skus/'))".format( #pylint: disable=line-too-long
                              self.publisher_name, self.offer),
                          27),
                  ])

class VMImageShowScenarioTest(CommandTestScript):

    def __init__(self):
        self.location = 'westus'
        self.publisher_name = 'Canonical'
        self.offer = 'UbuntuServer'
        self.skus = '14.04.2-LTS'
        self.version = '14.04.201503090'
        super(VMImageShowScenarioTest, self).__init__(None, self.test_body, None)

    def test_body(self):
        self.test('vm image show --location {} --publisher-name {} --offer {} --skus {} --version {}'.format( #pylint: disable=line-too-long
            self.location, self.publisher_name, self.offer, self.skus, self.version),
                  [
                      JMESPathComparator('type(@)', 'object'),
                      JMESPathComparator('location', self.location),
                      JMESPathComparator('name', self.version),
                      # all results should have the correct publisher name
                      JMESPathComparator(
                          "contains(id, '/Publishers/{}/ArtifactTypes/VMImage/Offers/{}/Skus/{}/Versions/{}')".format( #pylint: disable=line-too-long
                              self.publisher_name, self.offer, self.skus, self.version),
                          True),
                  ])

class VMListSizesScenarioTest(CommandTestScript):

    def __init__(self):
        self.deployment_name = 'azurecli-test-deployment-vm-list-sizes'
        self.resource_group = 'cliTestRg_VmListSizes'
        self.location = 'westus'
        self.vm_name = 'vm-show'
        super(VMListSizesScenarioTest, self).__init__(self.set_up, self.test_body, self.tear_down)

    def set_up(self):
        self.run('resource group create --location {} --name {}'.format(
            self.location,
            self.resource_group))

    def test_body(self):
        self.run(['vm', 'create', '--resource-group', self.resource_group,
                  '--location', self.location,
                  '-n', self.vm_name, '--admin-username', 'ubuntu',
                  '--image', 'Canonical:UbuntuServer:14.04.4-LTS:latest',
                  '--admin-password', 'testPassword0', '--deployment-name', self.deployment_name])
        self.test(
            'vm list-sizes --resource-group {} --name {}'.format(
                self.resource_group,
                self.vm_name),
            JMESPathComparator('type(@)', 'array'))

    def tear_down(self):
        self.run('resource group delete --name {}'.format(self.resource_group))

class VMGeneralizeScenarioTest(CommandTestScript):

    def __init__(self):
        self.deployment_name = 'azurecli-test-deployment-vm-generalize'
        self.resource_group = 'cliTestRg_VmGeneralize'
        self.location = 'westus'
        self.vm_name = 'vm-generalize'
        super(VMGeneralizeScenarioTest, self).__init__(self.set_up, self.test_body, self.tear_down)

    def set_up(self):
        self.run('resource group create --location {} --name {}'.format(
            self.location,
            self.resource_group))

    def test_body(self):
        self.run(['vm', 'create', '--resource-group', self.resource_group,
                  '--location', self.location,
                  '--name', self.vm_name, '--admin-username', 'ubuntu',
                  '--image', 'Canonical:UbuntuServer:14.04.4-LTS:latest',
                  '--admin-password', 'testPassword0', '--deployment-name', self.deployment_name])
        self.run('vm power-off --resource-group {} --name {}'.format(
            self.resource_group, self.vm_name))
        # Should be able to generalize the VM after it has been stopped
        self.test(
            'vm generalize --resource-group {} --name {}'.format(
                self.resource_group,
                self.vm_name), None)

    def tear_down(self):
        self.run('resource group delete --name {}'.format(self.resource_group))

class VMCreateAndStateModificationsScenarioTest(CommandTestScript):

    def __init__(self):
        self.deployment_name = 'azurecli-test-deployment-vm-state-mod'
        self.resource_group = 'cliTestRg_VmStateMod'
        self.location = 'westus'
        self.vm_name = 'vm-state-mod'
        super(VMCreateAndStateModificationsScenarioTest, self).__init__(
            self.set_up,
            self.test_body,
            self.tear_down)

    def set_up(self):
        self.run('resource group create --location {} --name {}'.format(
            self.location,
            self.resource_group))

    def _check_vm_power_state(self, expected_power_state):
        self.test(
            'vm show --resource-group {} --name {} --expand instanceView'.format(
                self.resource_group,
                self.vm_name),
            [
                JMESPathComparator('type(@)', 'object'),
                JMESPathComparator('name', self.vm_name),
                JMESPathComparator('resourceGroup', self.resource_group),
                JMESPathComparator('length(instanceView.statuses)', 2),
                JMESPathComparator(
                    'instanceView.statuses[0].code',
                    'ProvisioningState/succeeded'),
                JMESPathComparator('instanceView.statuses[1].code', expected_power_state),
            ])

    def test_body(self):
        # Expecting no results
        self.test('vm list --resource-group {}'.format(self.resource_group), None)
        self.run(['vm', 'create', '--resource-group', self.resource_group,
                  '--location', self.location,
                  '--name', self.vm_name, '--admin-username', 'ubuntu',
                  '--image', 'Canonical:UbuntuServer:14.04.4-LTS:latest',
                  '--admin-password', 'testPassword0', '--deployment-name', self.deployment_name])
        # Expecting one result, the one we created
        self.test('vm list --resource-group {}'.format(self.resource_group), [
            JMESPathComparator('length(@)', 1),
            JMESPathComparator('[0].resourceGroup', self.resource_group),
            JMESPathComparator('[0].name', self.vm_name),
            JMESPathComparator('[0].location', self.location),
            JMESPathComparator('[0].provisioningState', 'Succeeded'),
        ])
        self._check_vm_power_state('PowerState/running')
        self.run('vm power-off --resource-group {} --name {}'.format(
            self.resource_group, self.vm_name))
        self._check_vm_power_state('PowerState/stopped')
        self.run('vm start --resource-group {} --name {}'.format(
            self.resource_group, self.vm_name))
        self._check_vm_power_state('PowerState/running')
        self.run('vm restart --resource-group {} --name {}'.format(
            self.resource_group, self.vm_name))
        self._check_vm_power_state('PowerState/running')
        self.run('vm deallocate --resource-group {} --name {}'.format(
            self.resource_group, self.vm_name))
        self._check_vm_power_state('PowerState/deallocated')
        self.run('vm delete --resource-group {} --name {}'.format(
            self.resource_group, self.vm_name))
        # Expecting no results
        self.test('vm list --resource-group {}'.format(self.resource_group), None)

    def tear_down(self):
        self.run('resource group delete --name {}'.format(self.resource_group))

class VMAvailSetScenarioTest(CommandTestScript):

    def __init__(self):
        self.resource_group = 'cliTestRg_Availset'
        self.location = 'westus'
        self.name = 'availset-test'
        super(VMAvailSetScenarioTest, self).__init__(self.set_up, self.test_body, self.tear_down)

    def set_up(self):
        # TODO Create the resource group and availability set here once the command exists
        pass

    def test_body(self):
        self.test('vm availset list --resource-group {}'.format(self.resource_group), [
            JMESPathComparator('length(@)', 1),
            JMESPathComparator('[0].name', self.name),
            JMESPathComparator('[0].resourceGroup', self.resource_group),
            JMESPathComparator('[0].location', self.location),
        ])
        self.test('vm availset list-sizes --resource-group {} --name {}'.format(
            self.resource_group, self.name), JMESPathComparator('type(@)', 'array'))
        self.test('vm availset show --resource-group {} --name {}'.format(
            self.resource_group, self.name), [
                JMESPathComparator('type(@)', 'object'),
                JMESPathComparator('name', self.name),
                JMESPathComparator('resourceGroup', self.resource_group),
                JMESPathComparator('location', self.location)])
        self.test('vm availset delete --resource-group {} --name {}'.format(
            self.resource_group, self.name), None)
        self.test('vm availset list --resource-group {}'.format(
            self.resource_group), None)

    def tear_down(self):
        pass

class VMExtensionsScenarioTest(CommandTestScript):

    def __init__(self):
        self.resource_group = 'cliTestRg_VMExtensions'
        self.location = 'westus'
        self.vm_name = 'windows-ext'
        self.extension_name = 'Microsoft.Insights.VMDiagnosticsSettings'
        super(VMExtensionsScenarioTest, self).__init__(self.set_up, self.test_body, self.tear_down)

    def set_up(self):
        # TODO Create the resource group and VM with extension here once the command exists
        pass

    def test_body(self):
        self.test('vm extension show --resource-group {} --vm-name {} --name {}'.format(
            self.resource_group, self.vm_name, self.extension_name), [
                JMESPathComparator('type(@)', 'object'),
                JMESPathComparator('name', self.extension_name),
                JMESPathComparator('resourceGroup', self.resource_group)])
        self.test('vm extension delete --resource-group {} --vm-name {} --name {}'.format(
            self.resource_group, self.vm_name, self.extension_name),
                  None)

    def tear_down(self):
        pass

class VMMachineExtensionImageScenarioTest(CommandTestScript):

    def __init__(self):
        self.location = 'westus'
        self.publisher = 'Microsoft.Azure.Diagnostics'
        self.type = 'IaaSDiagnostics'
        self.version = '1.6.4.0'
        super(VMMachineExtensionImageScenarioTest, self).__init__(None, self.test_body, None)

    def test_body(self):
        self.test('vm machine-extension-image list-types --location {} --publisher-name {}'.format(
            self.location, self.publisher), [
                JMESPathComparator('type(@)', 'array'),
                JMESPathComparator("length([?location == '{}']) == length(@)".format(self.location),
                                   True),
            ])
        self.test('vm machine-extension-image list-versions --location {} --publisher-name {} --type {}'.format( #pylint: disable=line-too-long
            self.location, self.publisher, self.type), [
                JMESPathComparator('type(@)', 'array'),
                JMESPathComparator("length([?location == '{}']) == length(@)".format(self.location),
                                   True),
            ])
        self.test('vm machine-extension-image show --location {} --publisher-name {} --type {} --version {}'.format( #pylint: disable=line-too-long
            self.location, self.publisher, self.type, self.version), [
                JMESPathComparator('type(@)', 'object'),
                JMESPathComparator('location', self.location),
                JMESPathComparator("contains(id, '/Providers/Microsoft.Compute/Locations/{}/Publishers/{}/ArtifactTypes/VMExtension/Types/{}/Versions/{}')".format( #pylint: disable=line-too-long
                    self.location, self.publisher, self.type, self.version
                ), True)])

class VMScaleSetGetsScenarioTest(CommandTestScript):

    def __init__(self):
        self.resource_group = 'cliTestRg_ScaleSet1'
        self.ss_name = 'scaleset1'
        self.location = 'westus'
        super(VMScaleSetGetsScenarioTest, self).__init__(None, self.test_body, None)

    def test_body(self):
        self.test('vm scaleset list-all', [
                JMESPathComparator('type(@)', 'array')])
        self.test('vm scaleset list --resource-group {}'.format(
            self.resource_group), [
                JMESPathComparator('type(@)', 'array'),
                JMESPathComparator('length(@)', 1),
                JMESPathComparator('[0].name', self.ss_name),
                JMESPathComparator('[0].location', self.location),
                JMESPathComparator('[0].resourceGroup', self.resource_group),
                ])
        self.test('vm scaleset list-skus --resource-group {} --name {}'.format(
                self.resource_group, self.ss_name),
                JMESPathComparator('type(@)', 'array'))
        self.test('vm scaleset show --resource-group {} --name {}'.format(
                self.resource_group, self.ss_name), [
                    JMESPathComparator('type(@)', 'object'),
                    JMESPathComparator('name', self.ss_name),
                    JMESPathComparator('location', self.location),
                    JMESPathComparator('resourceGroup', self.resource_group),
                ])
        self.test('vm scaleset get-instance-view --resource-group {} --name {}'.format(
                self.resource_group, self.ss_name), [
                    JMESPathComparator('type(@)', 'object'),
                    JMESPathComparator('type(virtualMachine)', 'object'),
                    JMESPathComparator('type(statuses)', 'array')
                    ])

ENV_VAR = {}

TEST_DEF = [
    {
        'test_name': 'vm_usage_list_westus',
        'command': 'vm usage list --location westus --output json'
    },
    {
        'test_name': 'vm_list_from_group',
        'command': 'vm list --resource-group XPLATTESTGEXTENSION9085'
    },
    {
        'test_name': 'vm_list_ip_addresses',
        'command': VMListIPAddressesScenarioTest()
    },
    {
        'test_name': 'vm_images_list_by_aliases',
        'command': VMImageListByAliasesScenarioTest()
    },
    {
        'test_name': 'vm_images_list_thru_services',
        'command': VMImageListThruServiceScenarioTest()
    },
    {
        'test_name': 'vm_size_list',
        'command': VMSizeListScenarioTest()
    },
    {
        'test_name': 'vm_show',
        'command': VMShowScenarioTest()
    },
    {
        'test_name': 'vm_image_list_offers',
        'command': VMImageListOffersScenarioTest()
    },
    {
        'test_name': 'vm_image_list_publishers',
        'command': VMImageListPublishersScenarioTest()
    },
    {
        'test_name': 'vm_image_list_skus',
        'command': VMImageListSkusScenarioTest()
    },
    {
        'test_name': 'vm_image_show',
        'command': VMImageShowScenarioTest()
    },
    {
        'test_name': 'vm_list_sizes',
        'command': VMListSizesScenarioTest()
    },
    {
        'test_name': 'vm_generalize',
        'command': VMGeneralizeScenarioTest()
    },
    {
        'test_name': 'vm_create_state_modifications',
        'command': VMCreateAndStateModificationsScenarioTest()
    },
    {
<<<<<<< HEAD
        'test_name': 'vm_availset',
        'command': VMAvailSetScenarioTest()
    },
    {
        'test_name': 'vm_extension',
        'command': VMExtensionsScenarioTest()
    },
    {
        'test_name': 'vm_machine_extension_image',
        'command': VMMachineExtensionImageScenarioTest()
    },
    {
        'test_name': 'vm_scaleset_gets',
        'command': VMScaleSetGetsScenarioTest()
=======
        'test_name': 'vm_combined_list',
        'command': VMListFoldedScenarioTest()
>>>>>>> bcedd8e6
    },
]

<|MERGE_RESOLUTION|>--- conflicted
+++ resolved
@@ -442,31 +442,28 @@
 
     def test_body(self):
         self.test('vm scaleset list-all', [
-                JMESPathComparator('type(@)', 'array')])
+            JMESPathComparator('type(@)', 'array')])
         self.test('vm scaleset list --resource-group {}'.format(
             self.resource_group), [
                 JMESPathComparator('type(@)', 'array'),
                 JMESPathComparator('length(@)', 1),
                 JMESPathComparator('[0].name', self.ss_name),
                 JMESPathComparator('[0].location', self.location),
-                JMESPathComparator('[0].resourceGroup', self.resource_group),
-                ])
+                JMESPathComparator('[0].resourceGroup', self.resource_group)])
         self.test('vm scaleset list-skus --resource-group {} --name {}'.format(
-                self.resource_group, self.ss_name),
-                JMESPathComparator('type(@)', 'array'))
+            self.resource_group, self.ss_name),
+                  JMESPathComparator('type(@)', 'array'))
         self.test('vm scaleset show --resource-group {} --name {}'.format(
-                self.resource_group, self.ss_name), [
-                    JMESPathComparator('type(@)', 'object'),
-                    JMESPathComparator('name', self.ss_name),
-                    JMESPathComparator('location', self.location),
-                    JMESPathComparator('resourceGroup', self.resource_group),
-                ])
+            self.resource_group, self.ss_name), [
+                JMESPathComparator('type(@)', 'object'),
+                JMESPathComparator('name', self.ss_name),
+                JMESPathComparator('location', self.location),
+                JMESPathComparator('resourceGroup', self.resource_group)])
         self.test('vm scaleset get-instance-view --resource-group {} --name {}'.format(
-                self.resource_group, self.ss_name), [
-                    JMESPathComparator('type(@)', 'object'),
-                    JMESPathComparator('type(virtualMachine)', 'object'),
-                    JMESPathComparator('type(statuses)', 'array')
-                    ])
+            self.resource_group, self.ss_name), [
+                JMESPathComparator('type(@)', 'object'),
+                JMESPathComparator('type(virtualMachine)', 'object'),
+                JMESPathComparator('type(statuses)', 'array')])
 
 ENV_VAR = {}
 
@@ -528,7 +525,6 @@
         'command': VMCreateAndStateModificationsScenarioTest()
     },
     {
-<<<<<<< HEAD
         'test_name': 'vm_availset',
         'command': VMAvailSetScenarioTest()
     },
@@ -543,10 +539,10 @@
     {
         'test_name': 'vm_scaleset_gets',
         'command': VMScaleSetGetsScenarioTest()
-=======
+    },
+    {
         'test_name': 'vm_combined_list',
         'command': VMListFoldedScenarioTest()
->>>>>>> bcedd8e6
     },
 ]
 

--- conflicted
+++ resolved
@@ -42,14 +42,9 @@
         cmd_res = parser.execute(args)
         # Commands can return a dictionary/list of results
         # If they do, we print the results.
-<<<<<<< HEAD
-        if result:
-            OutputProducer(file=file).out(result)
-=======
         if cmd_res.result:
             formatter = OutputProducer.get_formatter(cmd_res.output_format)
-            OutputProducer(formatter=formatter).out(cmd_res.result)
->>>>>>> f656a8c3
+            OutputProducer(formatter=formatter, file=file).out(cmd_res.result)
     except RuntimeError as ex:
         logger.error(ex.args[0])
         return ex.args[1] if len(ex.args) >= 2 else -1

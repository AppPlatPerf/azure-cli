--- conflicted
+++ resolved
@@ -135,20 +135,12 @@
         argcomplete.autocomplete(parser)
 
     @staticmethod
-<<<<<<< HEAD
     def _register_builtin_arguments(global_group):
         global_group.add_argument('--subscription', dest='_subscription_id', help=argparse.SUPPRESS)
         global_group.add_argument('--output', '-o', dest='_output_format',
                                   choices=['list', 'json', 'tsv'],
-                                  help='Output format of type "list", "json" or "tsv"')
-=======
-    def _register_builtin_arguments(parser):
-        parser.add_argument('--subscription', dest='_subscription_id', help=argparse.SUPPRESS)
-        parser.add_argument('--output', '-o', dest='_output_format',
-                            choices=['list', 'json', 'tsv'],
-                            default='list',
-                            help='Output format')
->>>>>>> f94ef2f0
+                                  default='list',
+                                  help='Output format')
         # The arguments for verbosity don't get parsed by argparse but we add it here for help.
         global_group.add_argument('--verbose', dest='_log_verbosity_verbose',
                                   help='Increase logging verbosity.'
